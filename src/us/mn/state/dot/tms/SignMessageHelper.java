/*
 * IRIS -- Intelligent Roadway Information System
 * Copyright (C) 2008-2009  Minnesota Department of Transportation
 *
 * This program is free software; you can redistribute it and/or modify
 * it under the terms of the GNU General Public License as published by
 * the Free Software Foundation; either version 2 of the License, or
 * (at your option) any later version.
 *
 * This program is distributed in the hope that it will be useful,
 * but WITHOUT ANY WARRANTY; without even the implied warranty of
 * MERCHANTABILITY or FITNESS FOR A PARTICULAR PURPOSE.  See the
 * GNU General Public License for more details.
 */
package us.mn.state.dot.tms;

<<<<<<< HEAD
import java.io.IOException;
=======
import java.io.PrintWriter;
>>>>>>> 0bfa1b6e
import java.util.LinkedList;
import us.mn.state.dot.tms.utils.SString;

/**
 * Helper for dealing with sign messages.
 *
 * @author Douglas Lau
 */
public class SignMessageHelper extends BaseHelper {

	/** Do not allow objects of this class */
	private SignMessageHelper() {
		assert false;
	}

	/** Return an array of font numbers in a message.
	 * @param f_num Default font number, one based.
	 * @return An integer array with length equal to the number 
	 *	    of pages in the message */
	static public int[] getFont(SignMessage sm, int f_num) {
		if(sm == null)
			return new int[0];
		MultiString m = new MultiString(sm.getMulti());
		if(m == null)
			return new int[0];
		return m.getFont(f_num);
	}

	/** Return an array of font names in a message.
	 * @param f_num Default font number, one based.
	 * @return A string array with length equal to the number 
	 *	    of pages in the message */
	static public String[] getFontName(SignMessage sm, int f_num) {
		int[] fn = getFont(sm, f_num);
		if(fn == null || fn.length <= 0)
			return new String[0];
		String[] fns = new String[fn.length];
		for(int i=0; i < fns.length; ++i) {
			Font font = FontHelper.find(fn[i]);
			if(font != null)
				fns[i] = font.getName();
			else
				fns[i] = "Font #" + fn[i];
		}
		return fns;
	}

	/** Create an array of lines from the given message */
	static public String[] createLines(SignMessage m) {
		return createLines(m, 0);
	}

	/** Create an array of lines from the given message */
	static public String[] createLines(SignMessage m, final int n_lines) {
		final LinkedList<String> ls = new LinkedList<String>();
		MultiString multi = new MultiString(m.getMulti());
		multi.parse(new MultiString.SpanCallback() {
			public void addSpan(
				int p, MultiString.JustificationPage jp,
				int l, MultiString.JustificationLine jl,
				int f_num, String t)
			{
				int m_lines = Math.max(n_lines, l + 1);
				while(ls.size() < (p + 1) * m_lines)
					ls.add("");
				int i = p * m_lines + l;
				String v = ls.get(i);
				ls.set(i, SString.trimJoin(v, t));
			}
		}, 1);
		return ls.toArray(new String[0]);
	}

<<<<<<< HEAD
	/** Check if the duration of a message is zero */
	static public boolean isDurationZero(SignMessage m) {
		Integer d = m.getDuration();
		return (d != null && d <= 0) || isBlank(m);
	}

	/** Check if a sign message is blank */
	static public boolean isBlank(SignMessage m) {
		return isMultiBlank(m) && isBitmapBlank(m);
	}

	/** Check if the MULTI string is blank */
	static public boolean isMultiBlank(SignMessage m) {
		return new MultiString(m.getMulti()).isBlank();
	}

	/** Check if the bitmap is blank */
	static public boolean isBitmapBlank(SignMessage m) {
		try {
			for(byte b: Base64.decode(m.getBitmaps())) {
				if(b != 0)
					return false;
			}
			return true;
		}
		catch(IOException e) {
			return false;
		}
=======
	/** Render the SignMessage object as xml */
	static public void printXmlElement(SignMessage sm, PrintWriter out) {
		//Don't write the SignMessage element if the sign is blank
		if(sm.getPriority() == DMSMessagePriority.BLANK.ordinal()) return;
		out.print("<" + SignMessage.SONAR_TYPE + " ");
		String[] ml = createLines(sm);
		if(getFontName(sm, 1).length > 0)
			out.print("font='" + SString.toString(getFontName(sm, 1)) + "' ");
		if(ml != null && ml.length > 0){
			for(int i = 0; i < ml.length; ++i)
				out.print("line_" + i+1 + "='" + ml[i] + "' ");
		}
		out.println("/>");
>>>>>>> 0bfa1b6e
	}
}<|MERGE_RESOLUTION|>--- conflicted
+++ resolved
@@ -14,11 +14,8 @@
  */
 package us.mn.state.dot.tms;
 
-<<<<<<< HEAD
 import java.io.IOException;
-=======
 import java.io.PrintWriter;
->>>>>>> 0bfa1b6e
 import java.util.LinkedList;
 import us.mn.state.dot.tms.utils.SString;
 
@@ -92,7 +89,6 @@
 		return ls.toArray(new String[0]);
 	}
 
-<<<<<<< HEAD
 	/** Check if the duration of a message is zero */
 	static public boolean isDurationZero(SignMessage m) {
 		Integer d = m.getDuration();
@@ -121,7 +117,8 @@
 		catch(IOException e) {
 			return false;
 		}
-=======
+	}
+
 	/** Render the SignMessage object as xml */
 	static public void printXmlElement(SignMessage sm, PrintWriter out) {
 		//Don't write the SignMessage element if the sign is blank
@@ -135,6 +132,5 @@
 				out.print("line_" + i+1 + "='" + ml[i] + "' ");
 		}
 		out.println("/>");
->>>>>>> 0bfa1b6e
 	}
 }